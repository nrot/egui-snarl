--- conflicted
+++ resolved
@@ -3,11 +3,7 @@
 use eframe::{App, CreationContext};
 use egui::{Color32, Ui};
 use egui_snarl::{
-<<<<<<< HEAD
     ui::{events, AnyPins, PinInfo, SnarlResponse, SnarlStyle, SnarlViewer, WireStyle},
-=======
-    ui::{AnyPins, PinInfo, SnarlStyle, SnarlViewer, WireStyle, SnarlResponse},
->>>>>>> 15b45b9f
     InPin, InPinId, NodeId, OutPin, OutPinId, Snarl
 };
 
@@ -939,12 +935,7 @@
 
 pub struct DemoApp {
     snarl: Snarl<DemoNode>,
-<<<<<<< HEAD
-    style: SnarlStyle<events::ClickGraphEvents>,
-=======
     style: SnarlStyle,
->>>>>>> 15b45b9f
-    bg_r: Option<SnarlResponse>
 }
 
 impl DemoApp {
@@ -1017,12 +1008,8 @@
         });
 
         egui::CentralPanel::default().show(ctx, |ui| {
-            self.bg_r = Some(self.snarl
-<<<<<<< HEAD
-                .show(&mut DemoViewer, &mut self.style, egui::Id::new("snarl"), ui));
-=======
-                .show(&mut DemoViewer, &self.style, egui::Id::new("snarl"), ui));
->>>>>>> 15b45b9f
+            self.snarl
+                .show(&mut DemoViewer, &self.style, egui::Id::new("snarl"), ui);
         });
     }
 
