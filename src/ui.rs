//! This module provides functionality for showing [`Snarl`] graph in [`Ui`].

use std::{collections::HashMap, hash::Hash};

use egui::{
    collapsing_header::paint_default_icon, epaint::Shadow, pos2, vec2, Align, Color32, Frame, Id,
    InputState, Layout, Margin, Modifiers, PointerButton, Pos2, Rect, Rounding, Sense, Shape,
    Stroke, Ui, Vec2,
};

use crate::{InPin, InPinId, Node, NodeId, OutPin, OutPinId, Snarl};

mod background_pattern;
pub mod events;
mod pin;
mod state;
mod viewer;
mod wire;
mod zoom;

use self::{
    events::GraphEventsExtend,
    pin::{draw_pin, AnyPin},
    state::{NewWires, NodeState, SnarlState},
    wire::{draw_wire, hit_wire, pick_wire_style},
    zoom::Zoom,
};

pub use self::{
    background_pattern::{BackgroundPattern, Grid, Viewport},
    pin::{AnyPins, BasicPinShape, CustomPinShape, PinInfo, PinShape},
    viewer::SnarlViewer,
    wire::{WireLayer, WireStyle},
};

/// Controls style of node selection rect.
#[derive(Clone, Copy, Debug, Default, PartialEq)]
#[cfg_attr(feature = "serde", derive(serde::Serialize, serde::Deserialize))]
#[cfg_attr(feature = "egui-probe", derive(egui_probe::EguiProbe))]
pub struct SelectionStyle {
    /// Margin between selection rect and node frame.
    pub margin: Margin,

    /// Rounding of selection rect.
    pub rounding: Rounding,

    /// Fill color of selection rect.
    pub fill: Color32,

    /// Stroke of selection rect.
    pub stroke: Stroke,
}

/// Style for rendering Snarl.
#[derive(Debug, PartialEq)]
#[cfg_attr(feature = "serde", derive(serde::Serialize, serde::Deserialize))]
#[cfg_attr(feature = "egui-probe", derive(egui_probe::EguiProbe))]
pub struct SnarlStyle<T: GraphEventsExtend> {
    /// Size of pins.
    #[cfg_attr(feature = "egui-probe", egui_probe(range = 0.0..))]
    #[cfg_attr(
        feature = "serde",
        serde(skip_serializing_if = "Option::is_none", default)
    )]
    pub _pin_size: Option<f32>,

    /// Default fill color for pins.
    #[cfg_attr(
        feature = "serde",
        serde(skip_serializing_if = "Option::is_none", default)
    )]
    pub _pin_fill: Option<Color32>,

    /// Default stroke for pins.
    #[cfg_attr(
        feature = "serde",
        serde(skip_serializing_if = "Option::is_none", default)
    )]
    pub _pin_stroke: Option<Stroke>,

    /// Shape of pins.
    #[cfg_attr(
        feature = "serde",
        serde(skip_serializing_if = "Option::is_none", default)
    )]
    pub _pin_shape: Option<BasicPinShape>,

    /// Width of wires.
    #[cfg_attr(feature = "egui-probe", egui_probe(range = 0.0..))]
    #[cfg_attr(
        feature = "serde",
        serde(skip_serializing_if = "Option::is_none", default)
    )]
    pub _wire_width: Option<f32>,

    /// Size of wire frame which controls curvature of wires.
    #[cfg_attr(feature = "egui-probe", egui_probe(range = 0.0..))]
    #[cfg_attr(
        feature = "serde",
        serde(skip_serializing_if = "Option::is_none", default)
    )]
    pub _wire_frame_size: Option<f32>,

    /// Whether to downscale wire frame when nodes are close.
    #[cfg_attr(
        feature = "serde",
        serde(skip_serializing_if = "Option::is_none", default)
    )]
    pub _downscale_wire_frame: Option<bool>,

    /// Weather to upscale wire frame when nodes are far.
    #[cfg_attr(
        feature = "serde",
        serde(skip_serializing_if = "Option::is_none", default)
    )]
    pub _upscale_wire_frame: Option<bool>,

    /// Controls default style of wires.
    #[cfg_attr(
        feature = "serde",
        serde(skip_serializing_if = "Option::is_none", default)
    )]
    pub _wire_style: Option<WireStyle>,

    /// Layer where wires are rendered.
    #[cfg_attr(
        feature = "serde",
        serde(skip_serializing_if = "Option::is_none", default)
    )]
    pub _wire_layer: Option<WireLayer>,

    /// Additional blank space for dragging node by header.
    #[cfg_attr(
        feature = "serde",
        serde(skip_serializing_if = "Option::is_none", default)
    )]
    pub _header_drag_space: Option<Vec2>,

    /// Whether nodes can be collapsed.
    /// If true, headers will have collapsing button.
    /// When collapsed, node will not show its pins, body and footer.
    #[cfg_attr(
        feature = "serde",
        serde(skip_serializing_if = "Option::is_none", default)
    )]
    pub _collapsible: Option<bool>,

    /// Frame used to draw background
    #[cfg_attr(
        feature = "serde",
        serde(
            skip_serializing_if = "Option::is_none",
            default,
            with = "serde_frame_option"
        )
    )]
    pub _bg_frame: Option<Frame>,

    /// Background pattern.
    /// Defaults to [`BackgroundPattern::Grid`].
    #[cfg_attr(
        feature = "serde",
        serde(skip_serializing_if = "Option::is_none", default, skip_deserializing)
    )]
    pub _bg_pattern: Option<BackgroundPattern<T>>,

    /// Stroke for background pattern.
    /// Defaults to `ui.visuals().widgets.noninteractive.bg_stroke`.
    #[cfg_attr(
        feature = "serde",
        serde(skip_serializing_if = "Option::is_none", default)
    )]
    pub _bg_pattern_stroke: Option<Stroke>,

    /// Minimum scale that can be set.
    #[cfg_attr(feature = "egui-probe", egui_probe(range = 0.0..=1.0))]
    #[cfg_attr(
        feature = "serde",
        serde(skip_serializing_if = "Option::is_none", default)
    )]
    pub _min_scale: Option<f32>,

    /// Maximum scale that can be set.
    #[cfg_attr(feature = "egui-probe", egui_probe(range = 1.0..))]
    #[cfg_attr(
        feature = "serde",
        serde(skip_serializing_if = "Option::is_none", default)
    )]
    pub _max_scale: Option<f32>,

    /// Scale velocity when scaling with mouse wheel.
    #[cfg_attr(feature = "egui-probe", egui_probe(range = 0.0..))]
    #[cfg_attr(
        feature = "serde",
        serde(skip_serializing_if = "Option::is_none", default)
    )]
    pub _scale_velocity: Option<f32>,

    /// Frame used to draw nodes.
    /// Defaults to [`Frame::window`] constructed from current ui's style.
    #[cfg_attr(
        feature = "serde",
        serde(
            skip_serializing_if = "Option::is_none",
            default,
            with = "serde_frame_option"
        )
    )]
    pub _node_frame: Option<Frame>,

    /// Frame used to draw node headers.
    /// Defaults to [`node_frame`] without shadow and transparent fill.
    ///
    /// If set, it should not have shadow and fill should be either opaque of fully transparent
    /// unless layering of header fill color with node fill color is desired.
    #[cfg_attr(
        feature = "serde",
        serde(
            skip_serializing_if = "Option::is_none",
            default,
            with = "serde_frame_option"
        )
    )]
    pub _header_frame: Option<Frame>,

    /// Enable centering by double click on background
    #[cfg_attr(
        feature = "serde",
        serde(skip_serializing_if = "Option::is_none", default)
    )]
    pub _centering: Option<bool>,

    /// Stroke for selection.
    #[cfg_attr(
        feature = "serde",
        serde(skip_serializing_if = "Option::is_none", default)
    )]
    pub _select_stoke: Option<Stroke>,

    /// Fill for selection.
    #[cfg_attr(
        feature = "serde",
        serde(skip_serializing_if = "Option::is_none", default)
    )]
    pub _select_fill: Option<Color32>,

    /// Flag to control how rect selection works.
    /// If set to true, only nodes fully contained in selection rect will be selected.
    /// If set to false, nodes intersecting with selection rect will be selected.
    pub _select_rect_contained: Option<bool>,

    /// Style for node selection.
    #[cfg_attr(
        feature = "serde",
        serde(skip_serializing_if = "Option::is_none", default)
    )]
    pub _select_style: Option<SelectionStyle>,

    #[doc(hidden)]
    #[cfg_attr(feature = "egui-probe", egui_probe(skip))]
    #[cfg_attr(feature = "serde", serde(skip_serializing, default))]
    /// Do not access other than with .., here to emulate `#[non_exhaustive(pub)]`
    pub _non_exhaustive: (),

    #[cfg_attr(feature = "serde", serde(skip_deserializing))]
    /// User events. Do not save
    pub _graph_events: T,
}

impl<T: events::GraphEventsExtend> SnarlStyle<T> {
    fn pin_size(&self, scale: f32, ui: &Ui) -> f32 {
        self._pin_size
            .zoomed(scale)
            .unwrap_or_else(|| ui.spacing().interact_size.y * 0.5)
    }

    fn pin_fill(&self, ui: &Ui) -> Color32 {
        self._pin_fill
            .unwrap_or(ui.visuals().widgets.active.bg_fill)
    }

    fn pin_stoke(&self, scale: f32, ui: &Ui) -> Stroke {
        self._pin_stroke.zoomed(scale).unwrap_or(Stroke::new(
            ui.visuals().widgets.active.bg_stroke.width,
            ui.visuals().widgets.active.bg_stroke.color,
        ))
    }

    fn pin_shape(&self) -> PinShape {
        self._pin_shape.unwrap_or(BasicPinShape::Circle).into()
    }

    fn wire_width(&self, scale: f32, ui: &Ui) -> f32 {
        self._wire_width
            .zoomed(scale)
            .unwrap_or(self.pin_size(scale, ui) * 0.2)
    }

    fn wire_frame_size(&self, scale: f32, ui: &Ui) -> f32 {
        self._wire_frame_size
            .zoomed(scale)
            .unwrap_or(self.pin_size(scale, ui) * 5.0)
    }

    fn downscale_wire_frame(&self) -> bool {
        self._downscale_wire_frame.unwrap_or(true)
    }

    fn upscale_wire_frame(&self) -> bool {
        self._upscale_wire_frame.unwrap_or(false)
    }

    fn wire_style(&self, scale: f32) -> WireStyle {
        self._wire_style.zoomed(scale).unwrap_or(WireStyle::Bezier5)
    }

    fn wire_layer(&self) -> WireLayer {
        self._wire_layer.unwrap_or(WireLayer::BehindNodes)
    }

    fn header_drag_space(&self, scale: f32, ui: &Ui) -> Vec2 {
        self._header_drag_space
            .zoomed(scale)
            .unwrap_or(vec2(ui.spacing().icon_width, ui.spacing().icon_width))
    }

    fn collapsible(&self) -> bool {
        self._collapsible.unwrap_or(true)
    }

    fn bg_frame(&self, ui: &Ui) -> Frame {
        self._bg_frame.unwrap_or(Frame::canvas(ui.style()))
    }

    fn draw_bg_pattern(&self, style: &SnarlStyle<T>, viewport: &Viewport, ui: &mut Ui) {
        match &self._bg_pattern {
            None => BackgroundPattern::new().draw(style, viewport, ui),
            Some(pattern) => pattern.draw(style, viewport, ui),
        }
    }

    fn bg_pattern_stroke(&self, scale: f32, ui: &Ui) -> Stroke {
        self._bg_pattern_stroke
            .zoomed(scale)
            .unwrap_or(ui.visuals().widgets.noninteractive.bg_stroke)
    }

    fn min_scale(&self) -> f32 {
        self._min_scale.unwrap_or(0.2)
    }

    fn max_scale(&self) -> f32 {
        self._max_scale.unwrap_or(5.0)
    }

    fn scale_velocity(&self) -> f32 {
        self._scale_velocity.unwrap_or(0.005)
    }

    fn node_frame(&self, scale: f32, ui: &Ui) -> Frame {
        self._node_frame
            .zoomed(scale)
            .unwrap_or_else(|| Frame::window(ui.style()))
    }

    fn header_frame(&self, scale: f32, ui: &Ui) -> Frame {
        self._header_frame.zoomed(scale).unwrap_or_else(|| {
            self.node_frame(scale, ui)
                .shadow(Shadow::NONE)
                .fill(Color32::TRANSPARENT)
        })
    }

    fn centering(&self) -> bool {
        self._centering.unwrap_or(true)
    }

    fn select_stroke(&self, scale: f32, ui: &Ui) -> Stroke {
        self._select_stoke.zoomed(scale).unwrap_or(Stroke::new(
            ui.visuals().selection.stroke.width,
            ui.visuals().selection.stroke.color.gamma_multiply(0.5),
        ))
    }

    fn select_fill(&self, ui: &Ui) -> Color32 {
        self._select_fill
            .unwrap_or(ui.visuals().selection.bg_fill.gamma_multiply(0.3))
    }

    fn select_rect_contained(&self) -> bool {
        self._select_rect_contained.unwrap_or(false)
    }

    fn select_style(&self, scale: f32, ui: &Ui) -> SelectionStyle {
        self._select_style.zoomed(scale).unwrap_or(SelectionStyle {
            margin: ui.spacing().window_margin,
            rounding: ui.visuals().window_rounding,
            fill: self.select_fill(ui),
            stroke: self.select_stroke(scale, ui),
        })
    }
}

#[cfg(feature = "serde")]
mod serde_frame_option {
    use serde::{Deserialize, Deserializer, Serialize, Serializer};

    #[derive(Serialize, Deserialize)]
    pub struct Frame {
        pub inner_margin: egui::Margin,
        pub outer_margin: egui::Margin,
        pub rounding: egui::Rounding,
        pub shadow: egui::epaint::Shadow,
        pub fill: egui::Color32,
        pub stroke: egui::Stroke,
    }

    pub fn serialize<S>(frame: &Option<egui::Frame>, serializer: S) -> Result<S::Ok, S::Error>
    where
        S: Serializer,
    {
        match frame {
            Some(frame) => Frame {
                inner_margin: frame.inner_margin,
                outer_margin: frame.outer_margin,
                rounding: frame.rounding,
                shadow: frame.shadow,
                fill: frame.fill,
                stroke: frame.stroke,
            }
            .serialize(serializer),
            None => serializer.serialize_none(),
        }
    }

    pub fn deserialize<'de, D>(deserializer: D) -> Result<Option<egui::Frame>, D::Error>
    where
        D: Deserializer<'de>,
    {
        let frame_opt = Option::<Frame>::deserialize(deserializer)?;
        Ok(frame_opt.map(|frame| egui::Frame {
            inner_margin: frame.inner_margin,
            outer_margin: frame.outer_margin,
            rounding: frame.rounding,
            shadow: frame.shadow,
            fill: frame.fill,
            stroke: frame.stroke,
        }))
    }
}

impl<T: events::GraphEventsExtend> SnarlStyle<T> {
    /// Creates new [`SnarlStyle`] filled with default values.
    #[must_use]
    pub const fn new(graph_events: T) -> Self {
        SnarlStyle {
            _pin_size: None,
            _pin_fill: None,
            _pin_stroke: None,
            _pin_shape: None,
            _wire_width: None,
            _wire_frame_size: None,
            _downscale_wire_frame: None,
            _upscale_wire_frame: None,
            _wire_style: None,
            _wire_layer: None,
            _header_drag_space: None,
            _collapsible: None,

            _bg_frame: None,
            _bg_pattern: None,
            _bg_pattern_stroke: None,

            _min_scale: None,
            _max_scale: None,
            _scale_velocity: None,
            _node_frame: None,
            _header_frame: None,
            _centering: None,
            _select_stoke: None,
            _select_fill: None,
            _select_rect_contained: None,
            _select_style: None,

            _non_exhaustive: (),
            _graph_events: graph_events,
        }
    }
}

impl Default for SnarlStyle<events::DefaultGraphEvents> {
    #[inline]
    fn default() -> Self {
        Self::new(events::DefaultGraphEvents::default())
    }
}

struct Input {
    hover_pos: Option<Pos2>,
    interact_pos: Option<Pos2>,
    scroll_delta: f32,
    // primary_pressed: bool,
    secondary_pressed: bool,
    modifiers: Modifiers,
}

struct DrawNodeResponse {
    node_moved: Option<(NodeId, Vec2)>,
    node_to_top: Option<NodeId>,
    drag_released: bool,
    pin_hovered: Option<AnyPin>,
    rect: Rect,
    response: egui::Response,
}

struct PinResponse {
    pos: Pos2,
    pin_fill: Color32,
    wire_style: Option<WireStyle>,
}

#[derive(Debug, Clone)]
/// Inner response
pub struct SnarlResponse {
    /// Event only on background
    pub event_on_background: Option<egui::Response>,
    /// Event on node
    pub event_on_node: Option<(NodeId, egui::Response)>,
    /// Event on wire
    pub event_on_wire: Option<((OutPinId, InPinId), egui::Response)>,
}

impl<T> Snarl<T> {
    fn draw_background<E: events::GraphEventsExtend>(
        style: &SnarlStyle<E>,
        snarl_state: &SnarlState,
        viewport: &Rect,
        ui: &mut Ui,
    ) {
        let viewport = Viewport {
            rect: *viewport,
            scale: snarl_state.scale(),
            offset: snarl_state.offset(),
        };

        style.draw_bg_pattern(style, &viewport, ui);
    }

    /// Render [`Snarl`] using given viewer and style into the [`Ui`].

<<<<<<< HEAD
    pub fn show<V, E: events::GraphEventsExtend>(
        &mut self,
        viewer: &mut V,
        style: &mut SnarlStyle<E>,
=======
    pub fn show<V>(
        &mut self,
        viewer: &mut V,
        style: &SnarlStyle,
>>>>>>> 15b45b9f
        id_source: impl Hash,
        ui: &mut Ui,
    ) -> SnarlResponse
    where
        V: SnarlViewer<T>,
    {
        #![allow(clippy::too_many_lines)]

        let snarl_id = ui.make_persistent_id(id_source);

        // Draw background pattern.
        let bg_frame = style.bg_frame(ui);

        let input = ui.ctx().input(|i| Input {
            scroll_delta: i.raw_scroll_delta.y,
            hover_pos: i.pointer.hover_pos(),
            interact_pos: i.pointer.interact_pos(),
            modifiers: i.modifiers,
            // primary_pressed: i.pointer.primary_pressed(),
            secondary_pressed: i.pointer.secondary_pressed(),
        });

<<<<<<< HEAD
        let input_state = ui.ctx().input(|is| is.clone());

=======
>>>>>>> 15b45b9f
        let bg_response = bg_frame.show(ui, |ui| {
            let mut node_moved = None;
            let mut node_to_top = None;

            let mut bg_r = ui.allocate_rect(ui.max_rect(), Sense::click_and_drag());
            let viewport = bg_r.rect;
            ui.set_clip_rect(viewport);

            let pivot = input.hover_pos.unwrap_or_else(|| viewport.center());

            let mut snarl_state =
                SnarlState::load(ui.ctx(), snarl_id, pivot, viewport, self, style);

            ui.style_mut().zoom(snarl_state.scale());

            // let mut node_style: Style = (**ui.style()).clone();
            // node_style.zoom(snarl_state.scale());

            //Draw background
            Self::draw_background(style, &snarl_state, &viewport, ui);

            let wire_frame_size = style.wire_frame_size(snarl_state.scale(), ui);
            let wire_width = style.wire_width(snarl_state.scale(), ui);
            let node_frame = style.node_frame(snarl_state.scale(), ui);
            let header_frame = style.header_frame(snarl_state.scale(), ui);

            let wire_shape_idx = match style.wire_layer() {
                WireLayer::BehindNodes => Some(ui.painter().add(Shape::Noop)),
                WireLayer::AboveNodes => None,
            };

            // Zooming
            match input.hover_pos {
                Some(hover_pos) if viewport.contains(hover_pos) => {
                    if input.scroll_delta != 0.0 {
                        let new_scale = (snarl_state.scale()
                            * (1.0 + input.scroll_delta * style.scale_velocity()))
                        .clamp(style.min_scale(), style.max_scale());

                        snarl_state.set_scale(new_scale);
                    }
                }
                _ => {}
            }

            let mut input_info = HashMap::new();
            let mut output_info = HashMap::new();

            let mut pin_hovered = None;

            let draw_order = snarl_state.update_draw_order(self);
            let mut drag_released = false; //TODO!: Remove drag to user event

            let mut centers_sum = vec2(0.0, 0.0);
            let mut centers_weight = 0;

            let mut node_rects = Vec::new();

            let mut node_response = None;

            for node_idx in draw_order {
                // show_node(node_idx);
                let response = self.draw_node(
                    ui,
                    node_idx,
                    viewer,
                    &mut snarl_state,
                    style,
                    snarl_id,
                    &node_frame,
                    &header_frame,
                    &mut input_info,
                    &input_state,
                    &mut output_info,
                );

                if let Some(response) = response {
                    if let Some(v) = response.node_to_top {
                        node_to_top = Some(v);
                    }
                    if let Some(v) = response.node_moved {
                        node_moved = Some(v);
                    }
                    if let Some(v) = response.pin_hovered {
                        pin_hovered = Some(v);
                    }
                    drag_released |= response.drag_released;

                    centers_sum += response.rect.center().to_vec2();
                    centers_weight += 1;

                    if snarl_state.is_rect_selection() {
                        node_rects.push((node_idx, response.rect));
                    }
                    // Only one node is hovered at the same time. Even if they overlap
                    if response.response.hovered() {
                        node_response = Some((node_idx, response.response));
                    }
                }
            }

            let mut hovered_wire = None;
            let mut hovered_wire_disconnect = false;
            let mut wire_shapes = Vec::new();
            let mut wire_hit = false;

            let mut wire_response = None;

            for wire in self.wires.iter() {
                let from_r = &output_info[&wire.out_pin];
                let to_r = &input_info[&wire.in_pin];

                //
                if !wire_hit && !snarl_state.has_new_wires() && bg_r.hovered() && !bg_r.dragged() {
                    // Try to find hovered wire
                    // If not draggin new wire
                    // And not hovering over item above.

                    if let Some(interact_pos) = input.interact_pos {
                        wire_hit = hit_wire(
                            interact_pos,
                            wire_frame_size,
                            style.upscale_wire_frame(),
                            style.downscale_wire_frame(),
                            from_r.pos,
                            to_r.pos,
                            wire_width.max(1.5),
                            pick_wire_style(
                                style.wire_style(snarl_state.scale()),
                                from_r.wire_style,
                                to_r.wire_style,
                            )
                            .zoomed(snarl_state.scale()),
                        );

                        if wire_hit {
                            hovered_wire = Some(wire);

                            //Remove hovered wire by second click
                            hovered_wire_disconnect |=
                                style._graph_events.remove_hovered_wire(&bg_r, &input_state);

                            wire_response = Some(((wire.out_pin, wire.in_pin), bg_r.clone()));
                            // Background is not hovered then.
                            bg_r.hovered = false;
                            bg_r.clicked = false;
                        }
                    }
                }

                let color = mix_colors(from_r.pin_fill, to_r.pin_fill);

                let mut draw_width = wire_width;
                if hovered_wire == Some(wire) {
                    draw_width *= 1.5;
                }

                draw_wire(
                    ui,
                    &mut wire_shapes,
                    wire_frame_size,
                    style.upscale_wire_frame(),
                    style.downscale_wire_frame(),
                    from_r.pos,
                    to_r.pos,
                    Stroke::new(draw_width, color),
                    pick_wire_style(
                        style.wire_style(snarl_state.scale()),
                        from_r.wire_style.zoomed(snarl_state.scale()),
                        to_r.wire_style.zoomed(snarl_state.scale()),
                    ),
                );
            }

            //Remove hovered wire by second click
            if hovered_wire_disconnect {
                if let Some(wire) = hovered_wire {
                    let out_pin = OutPin::new(self, wire.out_pin);
                    let in_pin = InPin::new(self, wire.in_pin);
                    viewer.disconnect(&out_pin, &in_pin, self);
                }
            }

            // Start select area
            if style._graph_events.start_select_area(&bg_r, &input_state) {
                let screen_pos = input.interact_pos.unwrap_or(viewport.center());
                let graph_pos = snarl_state.screen_pos_to_graph(screen_pos, viewport);
                snarl_state.start_rect_selection(graph_pos);
            }

            // Move area
            if style._graph_events.move_area(&bg_r, &input_state) {
                if snarl_state.is_rect_selection() && input.hover_pos.is_some() {
                    let screen_pos = input.hover_pos.unwrap();
                    let graph_pos = snarl_state.screen_pos_to_graph(screen_pos, viewport);
                    snarl_state.update_rect_selection(graph_pos);
                } else {
                    snarl_state.pan(-bg_r.drag_delta());
                }
            }

            // Stop select area
            if style._graph_events.start_select_area(&bg_r, &input_state) {
                if let Some(select_rect) = snarl_state.rect_selection() {
                    let select_nodes = node_rects.into_iter().filter_map(|(id, rect)| {
                        let select = match style.select_rect_contained() {
                            true => select_rect.contains_rect(rect),
                            false => select_rect.intersects(rect),
                        };

                        if select {
                            Some(id)
                        } else {
                            None
                        }
                    });

                    if input.modifiers.command {
                        snarl_state.deselect_many_nodes(select_nodes);
                    } else {
                        snarl_state.select_many_nodes(!input.modifiers.shift, select_nodes);
                    }

                    snarl_state.stop_rect_selection();
                }
            }

            if let Some(select_rect) = snarl_state.rect_selection() {
                ui.painter().rect(
                    snarl_state.graph_rect_to_screen(select_rect, viewport),
                    0.0,
                    style.select_fill(ui),
                    style.select_stroke(snarl_state.scale(), ui),
                );
            }

            // If right button is clicked while new wire is being dragged, cancel it.
            // This is to provide way to 'not open' the link graph node menu, but just
            // releasing the new wire to empty space.
            //
            // This uses `button_down` directly, instead of `clicked_by` to improve
            // responsiveness of the cancel action.
            // Cancel new wire
            if snarl_state.has_new_wires()
                && style._graph_events.cancel_new_wire(&bg_r, &input_state)
            {
                let _ = snarl_state.take_wires();
                bg_r.clicked = false;
            }

            //Do centering
            if style.centering() && style._graph_events.do_centering(&bg_r, &input_state) {
                centers_sum /= centers_weight as f32;
                snarl_state.set_offset(centers_sum * snarl_state.scale());
            }

            //Deselect all nodes
            if style._graph_events.deselect_all_nodes(&bg_r, &input_state) {
                snarl_state.deselect_all_nodes();
            }

            // Wire end position will be overrided when link graph menu is opened.
            let mut wire_end_pos = input.hover_pos.unwrap_or_default();

            if drag_released {
                let new_wires = snarl_state.take_wires();
                if new_wires.is_some() {
                    ui.ctx().request_repaint();
                }
                match (new_wires, pin_hovered) {
                    (Some(NewWires::In(in_pins)), Some(AnyPin::Out(out_pin))) => {
                        for in_pin in in_pins {
                            viewer.connect(
                                &OutPin::new(self, out_pin),
                                &InPin::new(self, in_pin),
                                self,
                            );
                        }
                    }
                    (Some(NewWires::Out(out_pins)), Some(AnyPin::In(in_pin))) => {
                        for out_pin in out_pins {
                            viewer.connect(
                                &OutPin::new(self, out_pin),
                                &InPin::new(self, in_pin),
                                self,
                            );
                        }
                    }
                    (Some(new_wires), None) if bg_r.hovered() => {
                        // A new pin is dropped without connecting it anywhere. This
                        // will open a pop-up window for creating a new node.
                        snarl_state.revert_take_wires(new_wires);

                        // Force open context menu.
                        bg_r.long_touched = true;
                    }
                    _ => {}
                }
            }

            // Open graph menu when right-clicking on empty space.
            let mut is_menu_visible = false;

            if let Some(interact_pos) = ui.ctx().input(|i| i.pointer.interact_pos()) {
                if snarl_state.has_new_wires() {
                    let pins = match snarl_state.new_wires().unwrap() {
                        NewWires::In(x) => AnyPins::In(x),
                        NewWires::Out(x) => AnyPins::Out(x),
                    };

                    if viewer.has_dropped_wire_menu(pins, self) {
                        bg_r.context_menu(|ui| {
                            is_menu_visible = true;
                            if !snarl_state.is_link_menu_open() {
                                // Mark link menu is now visible.
                                snarl_state.open_link_menu();
                            }

                            let pins = match snarl_state.new_wires().unwrap() {
                                NewWires::In(x) => AnyPins::In(x),
                                NewWires::Out(x) => AnyPins::Out(x),
                            };

                            wire_end_pos = ui.cursor().min;

                            // The context menu is opened as *link* graph menu.
                            viewer.show_dropped_wire_menu(
                                snarl_state.screen_pos_to_graph(ui.cursor().min, viewport),
                                ui,
                                snarl_state.scale(),
                                pins,
                                self,
                            );
                        });
                    }
                } else {
                    if snarl_state.is_link_menu_open() || viewer.has_graph_menu(interact_pos, self)
                    {
                        bg_r.context_menu(|ui| {
                            is_menu_visible = true;
                            if !snarl_state.is_link_menu_open() {
                                // Mark link menu is now visible.
                                snarl_state.open_link_menu();
                            }

                            viewer.show_graph_menu(
                                snarl_state.screen_pos_to_graph(ui.cursor().min, viewport),
                                ui,
                                snarl_state.scale(),
                                self,
                            );
                        });
                    }
                }
            }

            if !is_menu_visible && snarl_state.is_link_menu_open() {
                // It seems that the context menu was closed. Remove new wires.
                snarl_state.close_link_menu();
            }

            match snarl_state.new_wires() {
                None => {}
                Some(NewWires::In(pins)) => {
                    for pin in pins {
                        let from_pos = wire_end_pos;
                        let to_r = &input_info[pin];

                        draw_wire(
                            ui,
                            &mut wire_shapes,
                            wire_frame_size,
                            style.upscale_wire_frame(),
                            style.downscale_wire_frame(),
                            from_pos,
                            to_r.pos,
                            Stroke::new(wire_width, to_r.pin_fill),
                            to_r.wire_style
                                .zoomed(snarl_state.scale())
                                .unwrap_or(style.wire_style(snarl_state.scale())),
                        );
                    }
                }
                Some(NewWires::Out(pins)) => {
                    for pin in pins {
                        let from_r = &output_info[pin];
                        let to_pos = wire_end_pos;

                        draw_wire(
                            ui,
                            &mut wire_shapes,
                            wire_frame_size,
                            style.upscale_wire_frame(),
                            style.downscale_wire_frame(),
                            from_r.pos,
                            to_pos,
                            Stroke::new(wire_width, from_r.pin_fill),
                            from_r
                                .wire_style
                                .zoomed(snarl_state.scale())
                                .unwrap_or(style.wire_style(snarl_state.scale())),
                        );
                    }
                }
            }

            match wire_shape_idx {
                None => {
                    ui.painter().add(Shape::Vec(wire_shapes));
                }
                Some(idx) => {
                    ui.painter().set(idx, Shape::Vec(wire_shapes));
                }
            }

            ui.advance_cursor_after_rect(Rect::from_min_size(viewport.min, Vec2::ZERO));

            if let Some(node) = node_to_top {
                ui.ctx().request_repaint();
                snarl_state.node_to_top(node);
            }

            if let Some((node, delta)) = node_moved {
                ui.ctx().request_repaint();
                if snarl_state.selected_nodes().contains(&node) {
                    for node in snarl_state.selected_nodes() {
                        let node = &mut self.nodes[node.0];
                        node.pos += delta;
                    }
                } else {
                    let node = &mut self.nodes[node.0];
                    node.pos += delta;
                }
            }

            snarl_state.store(ui.ctx());
            SnarlResponse {
                event_on_background: if bg_r.hovered() { Some(bg_r) } else { None },
                event_on_node: node_response,
                event_on_wire: wire_response,
            }
        });
        bg_response.inner
    }

    //First step for split big function to parts
    /// Draw one node. Return Pins info
    #[inline]
    #[allow(clippy::too_many_lines)]
    #[allow(clippy::too_many_arguments)]
    fn draw_node<V, E: events::GraphEventsExtend>(
        &mut self,
        ui: &mut Ui,
        node: NodeId,
        viewer: &mut V,
        snarl_state: &mut SnarlState,
        style: &mut SnarlStyle<E>,
        snarl_id: Id,
        node_frame: &Frame,
        header_frame: &Frame,
        input_positions: &mut HashMap<InPinId, PinResponse>,
        input: &InputState,
        output_positions: &mut HashMap<OutPinId, PinResponse>,
    ) -> Option<DrawNodeResponse>
    where
        V: SnarlViewer<T>,
    {
        let Node {
            pos,
            open,
            ref value,
        } = self.nodes[node.0];

        let viewport = ui.max_rect();

        // Collect pins
        let inputs_count = viewer.inputs(value);
        let outputs_count = viewer.outputs(value);

        let node_pos = snarl_state.graph_pos_to_screen(pos, viewport);

        // Generate persistent id for the node.
        let node_id = snarl_id.with(("snarl-node", node));

        let openness = ui.ctx().animate_bool(node_id, open);

        let mut node_state = NodeState::load(ui.ctx(), node_id, ui.spacing(), snarl_state.scale());

        let node_rect = node_state.node_rect(node_pos, openness);

        let mut node_to_top = None;
        let mut node_moved = None;
        let mut drag_released = false; //TODO!: Remove to user event
        let mut pin_hovered = None;

        // Rect for node + frame margin.
        let node_frame_rect = node_frame.total_margin().expand_rect(node_rect);

        if snarl_state.selected_nodes().contains(&node) {
            let select_style = style.select_style(snarl_state.scale(), ui);

            let select_rect = select_style.margin.expand_rect(node_frame_rect);

            ui.painter().rect(
                select_rect,
                select_style.rounding,
                select_style.fill,
                select_style.stroke,
            );
        }

        let pin_size = style.pin_size(snarl_state.scale(), ui);

        let header_drag_space = style.header_drag_space(snarl_state.scale(), ui);

        let inputs = (0..inputs_count)
            .map(|idx| InPin::new(self, InPinId { node, input: idx }))
            .collect::<Vec<_>>();

        let outputs = (0..outputs_count)
            .map(|idx| OutPin::new(self, OutPinId { node, output: idx }))
            .collect::<Vec<_>>();

        // Interact with node frame.
        let r = ui.interact(node_frame_rect, node_id, Sense::click_and_drag());

        // Node move
        if style._graph_events.node_move(&r, input) {
            node_moved = Some((node, snarl_state.screen_vec_to_graph(r.drag_delta())));
        }

        //Select one node
        if style._graph_events.select_one_node(&r, input) {
            snarl_state.select_one_node(input.modifiers.command, node);
        } else if style._graph_events.deselect_one_node(&r, input) {
            //Deselect one node
            snarl_state.deselect_one_node(node);
        }

        // Node to top
        if style._graph_events.not_to_top(&r, input) {
            node_to_top = Some(node);
        }

        if viewer.has_node_menu(&self.nodes[node.0].value) {
            r.context_menu(|ui| {
                viewer.show_node_menu(node, &inputs, &outputs, ui, snarl_state.scale(), self);
            });
        }

        if !self.nodes.contains(node.0) {
            node_state.clear(ui.ctx());
            // If removed
            return None;
        }
        let node_response = r.clone();

        if viewer.has_on_hover_popup(&self.nodes[node.0].value) {
            r.on_hover_ui_at_pointer(|ui| {
                viewer.show_on_hover_popup(node, &inputs, &outputs, ui, snarl_state.scale(), self);
            });
        }

        if !self.nodes.contains(node.0) {
            node_state.clear(ui.ctx());
            // If removed
            return None;
        }

        let node_ui = &mut ui.child_ui_with_id_source(
            node_frame_rect,
            Layout::top_down(Align::Center),
            ("node", node_id),
        );

        let r = node_frame.show(node_ui, |ui| {
            // Render header frame.
            let mut header_rect = node_rect;

            let mut header_frame_rect = header_frame.total_margin().expand_rect(header_rect);

            // Show node's header
            let header_ui = &mut ui.child_ui_with_id_source(
                header_frame_rect,
                Layout::top_down(Align::Center),
                "header",
            );

            header_frame.show(header_ui, |ui: &mut Ui| {
                ui.with_layout(Layout::left_to_right(Align::Min), |ui| {
                    if style.collapsible() {
                        //This is not need to bee customization - ???
                        let (_, r) = ui.allocate_exact_size(
                            vec2(ui.spacing().icon_width, ui.spacing().icon_width),
                            Sense::click(),
                        );
                        paint_default_icon(ui, openness, &r);

                        if r.clicked_by(PointerButton::Primary) {
                            // Toggle node's openness.
                            self.open_node(node, !open);
                        }
                    }

                    ui.allocate_exact_size(header_drag_space, Sense::hover());

                    viewer.show_header(node, &inputs, &outputs, ui, snarl_state.scale(), self);

                    header_rect = ui.min_rect();
                });

                header_frame_rect = header_frame.total_margin().expand_rect(header_rect);

                ui.advance_cursor_after_rect(Rect::from_min_max(
                    header_rect.min,
                    pos2(
                        f32::max(header_rect.max.x, node_rect.max.x),
                        header_rect.min.y,
                    ),
                ));
            });
            let header_rect = header_rect;
            ui.expand_to_include_rect(header_rect);
            let header_size = header_rect.size();
            node_state.set_header_height(header_size.y);

            if !self.nodes.contains(node.0) {
                // If removed
                return;
            }

            let min_pin_y = header_rect.center().y;

            let input_x = node_frame_rect.left() + node_frame.inner_margin.left + pin_size;

            let output_x = node_frame_rect.right() - node_frame.inner_margin.right - pin_size;

            // Input/output pin block

            if (openness < 1.0 && open) || (openness > 0.0 && !open) {
                ui.ctx().request_repaint();
            }

            // Pins are placed under the header and must not go outside of the header frame.
            let payload_rect = Rect::from_min_max(
                pos2(
                    header_rect.min.x,
                    header_frame_rect.max.y + ui.spacing().item_spacing.y
                        - node_state.payload_offset(openness),
                ),
                pos2(f32::max(node_rect.max.x, header_rect.max.x), f32::INFINITY),
            );

            let payload_clip_rect = Rect::from_min_max(
                pos2(header_rect.min.x, header_frame_rect.max.y),
                pos2(f32::max(node_rect.max.x, header_rect.max.x), f32::INFINITY),
            );

            // Show input pins.

            // Input pins on the left.
            let inputs_ui = &mut ui.child_ui_with_id_source(
                payload_rect,
                Layout::top_down(Align::Min),
                "inputs",
            );

            inputs_ui.set_clip_rect(payload_clip_rect.intersect(viewport));

            for in_pin in &inputs {
                // Show input pin.
                inputs_ui.with_layout(Layout::left_to_right(Align::Min), |ui| {
                    let input = ui.input(|i| i.clone());
                    // Allocate space for pin shape.
                    let (pin_id, _) = ui.allocate_space(vec2(pin_size * 1.5, pin_size * 1.5));

                    let y0 = ui.cursor().min.y;

                    // Show input content
                    let pin_info = viewer.show_input(in_pin, ui, snarl_state.scale(), self);
                    if !self.nodes.contains(node.0) {
                        // If removed
                        return;
                    }

                    let y1 = ui.min_rect().max.y;

                    // ui.end_row();

                    // Centered vertically.
                    let y = min_pin_y.max((y0 + y1) * 0.5);

                    let pin_pos = pos2(input_x, y);

                    // Interact with pin shape.
                    let r = ui.interact(
                        Rect::from_center_size(pin_pos, vec2(pin_size, pin_size)),
                        pin_id,
                        Sense::click_and_drag(),
                    );

                    // Remove or drop new wire
                    if style._graph_events.remove_wire(&r, &input) {
                        if snarl_state.has_new_wires() {
                            snarl_state.remove_new_wire_in(in_pin.id);
                        } else {
                            viewer.drop_inputs(in_pin, self);
                            if !self.nodes.contains(node.0) {
                                // If removed
                                return;
                            }
                        }
                    }

                    // Start drag wire
                    if style._graph_events.start_drag_wire(&r, &input) {
                        todo!("Rewrite to grap event usage");
                        if input.modifiers.command {
                            snarl_state.start_new_wires_out(&in_pin.remotes);
                            if !input.modifiers.shift {
                                self.drop_inputs(in_pin.id);
                                if !self.nodes.contains(node.0) {
                                    // If removed
                                    return;
                                }
                            }
                        } else {
                            snarl_state.start_new_wire_in(in_pin.id);
                        }
                    }
                    // Stop drag wire
                    if r.drag_stopped() {
                        drag_released = true;
                    }

                    let mut pin_size = pin_size;

                    match input.pointer.hover_pos() {
                        Some(hover_pos) if r.rect.contains(hover_pos) => {
                            if input.modifiers.shift {
                                snarl_state.add_new_wire_in(in_pin.id);
                            } else if input.pointer.secondary_clicked() {
                                snarl_state.remove_new_wire_in(in_pin.id);
                            }
                            pin_hovered = Some(AnyPin::In(in_pin.id));
                            pin_size *= 1.2;
                        }
                        _ => {}
                    }

                    let pin_fill = pin_info.fill.unwrap_or(style.pin_fill(ui));

                    draw_pin(
                        ui.painter(),
                        pin_info.shape.as_ref().unwrap_or(&style.pin_shape()),
                        pin_fill,
                        pin_info
                            .stroke
                            .zoomed(snarl_state.scale())
                            .unwrap_or(style.pin_stoke(snarl_state.scale(), ui)),
                        pin_pos,
                        pin_size,
                    );

                    input_positions.insert(
                        in_pin.id,
                        PinResponse {
                            pos: pin_pos,
                            pin_fill,
                            wire_style: pin_info.wire_style,
                        },
                    );
                });
            }
            let inputs_rect = inputs_ui.min_rect();
            ui.expand_to_include_rect(inputs_rect.intersect(payload_clip_rect));
            let inputs_size = inputs_rect.size();

            if !self.nodes.contains(node.0) {
                // If removed
                return;
            }

            // Show output pins.

            // Outputs are placed under the header and must not go outside of the header frame.

            let outputs_ui = &mut ui.child_ui_with_id_source(
                payload_rect,
                Layout::top_down(Align::Max),
                "outputs",
            );

            outputs_ui.set_clip_rect(payload_clip_rect.intersect(viewport));

            // Output pins on the right.
            for out_pin in &outputs {
                // Show output pin.
                outputs_ui.with_layout(Layout::right_to_left(Align::Min), |ui| {
                    // Allocate space for pin shape.

                    let input = ui.input(|i| i.clone());

                    let (pin_id, _) = ui.allocate_space(vec2(pin_size * 1.5, pin_size * 1.5));

                    let y0 = ui.cursor().min.y;

                    // Show output content
                    let pin_info = viewer.show_output(out_pin, ui, snarl_state.scale(), self);
                    if !self.nodes.contains(node.0) {
                        // If removed
                        return;
                    }

                    let y1 = ui.min_rect().max.y;

                    // ui.end_row();

                    // Centered vertically.
                    let y = min_pin_y.max((y0 + y1) * 0.5);

                    let pin_pos = pos2(output_x, y);

                    let r = ui.interact(
                        Rect::from_center_size(pin_pos, vec2(pin_size, pin_size)),
                        pin_id,
                        Sense::click_and_drag(),
                    );
                    // Remove or drop new wire
                    if style._graph_events.remove_wire(&r, &input) {
                        if snarl_state.has_new_wires() {
                            snarl_state.remove_new_wire_out(out_pin.id);
                        } else {
                            viewer.drop_outputs(out_pin, self);
                            if !self.nodes.contains(node.0) {
                                // If removed
                                return;
                            }
                        }
                    }

                    // Start drag wire
                    if style._graph_events.start_drag_wire(&r, &input) {
                        if input.modifiers.command {
                            snarl_state.start_new_wires_in(&out_pin.remotes);

                            if !input.modifiers.shift {
                                self.drop_outputs(out_pin.id);
                                if !self.nodes.contains(node.0) {
                                    // If removed
                                    return;
                                }
                            }
                        } else {
                            snarl_state.start_new_wire_out(out_pin.id);
                        }
                    }

                    // Stop drag wire
                    if style._graph_events.stop_drag_wire(&r, &input) {
                        drag_released = true;
                    }

                    let mut pin_size = pin_size;
                    match input.pointer.hover_pos() {
                        Some(hover_pos) if r.rect.contains(hover_pos) => {
                            if input.modifiers.shift {
                                snarl_state.add_new_wire_out(out_pin.id);
                            } else if input.pointer.secondary_pressed() {
                                snarl_state.remove_new_wire_out(out_pin.id);
                            }
                            pin_hovered = Some(AnyPin::Out(out_pin.id));
                            pin_size *= 1.2;
                        }
                        _ => {}
                    }

                    let pin_fill = pin_info.fill.unwrap_or(style.pin_fill(ui));

                    draw_pin(
                        ui.painter(),
                        pin_info.shape.as_ref().unwrap_or(&style.pin_shape()),
                        pin_fill,
                        pin_info
                            .stroke
                            .zoomed(snarl_state.scale())
                            .unwrap_or(style.pin_stoke(snarl_state.scale(), ui)),
                        pin_pos,
                        pin_size,
                    );

                    output_positions.insert(
                        out_pin.id,
                        PinResponse {
                            pos: pin_pos,
                            pin_fill,
                            wire_style: pin_info.wire_style,
                        },
                    );
                });
            }
            let outputs_rect = outputs_ui.min_rect();
            ui.expand_to_include_rect(outputs_rect.intersect(payload_clip_rect));
            let outputs_size = outputs_rect.size();

            if !self.nodes.contains(node.0) {
                // If removed
                return;
            }

            let mut new_pins_size = vec2(
                inputs_size.x + outputs_size.x + ui.spacing().item_spacing.x,
                f32::max(inputs_size.y, outputs_size.y),
            );

            let mut pins_bottom = f32::max(inputs_rect.bottom(), outputs_rect.bottom());

            // Show body if there's one.
            if viewer.has_body(&self.nodes.get(node.0).unwrap().value) {
                let body_left = inputs_rect.right() + ui.spacing().item_spacing.x;
                let body_right = outputs_rect.left() - ui.spacing().item_spacing.x;
                let body_top = payload_rect.top();

                let mut body_rect =
                    Rect::from_min_max(pos2(body_left, body_top), pos2(body_right, f32::INFINITY));
                body_rect = node_state.align_body(body_rect);

                let mut body_ui = ui.child_ui_with_id_source(
                    body_rect,
                    Layout::left_to_right(Align::Min),
                    "body",
                );
                body_ui.set_clip_rect(payload_clip_rect.intersect(viewport));

                viewer.show_body(
                    node,
                    &inputs,
                    &outputs,
                    &mut body_ui,
                    snarl_state.scale(),
                    self,
                );

                body_rect = body_ui.min_rect();
                ui.expand_to_include_rect(body_rect.intersect(payload_clip_rect));
                let body_size = body_rect.size();
                node_state.set_body_width(body_size.x);

                new_pins_size.x += body_size.x + ui.spacing().item_spacing.x;
                new_pins_size.y = f32::max(new_pins_size.y, body_size.y);

                pins_bottom = f32::max(pins_bottom, body_rect.bottom());

                if !self.nodes.contains(node.0) {
                    // If removed
                    return;
                }
            }

            if viewer.has_footer(&self.nodes[node.0].value) {
                let footer_left = node_rect.left();
                let footer_right = node_rect.right();
                let footer_top = pins_bottom + ui.spacing().item_spacing.y;

                let mut footer_rect = Rect::from_min_max(
                    pos2(footer_left, footer_top),
                    pos2(footer_right, f32::INFINITY),
                );

                footer_rect = node_state.align_footer(footer_rect);

                let mut footer_ui = ui.child_ui_with_id_source(
                    footer_rect,
                    Layout::left_to_right(Align::Min),
                    "footer",
                );
                footer_ui.set_clip_rect(payload_clip_rect.intersect(viewport));

                viewer.show_footer(
                    node,
                    &inputs,
                    &outputs,
                    &mut footer_ui,
                    snarl_state.scale(),
                    self,
                );

                footer_rect = footer_ui.min_rect();
                ui.expand_to_include_rect(footer_rect.intersect(payload_clip_rect));
                let footer_size = footer_rect.size();
                node_state.set_footer_width(footer_size.x);

                new_pins_size.x = f32::max(new_pins_size.x, footer_size.x);
                new_pins_size.y += footer_size.y + ui.spacing().item_spacing.y;

                if !self.nodes.contains(node.0) {
                    // If removed
                    return;
                }
            }

            node_state.set_size(vec2(
                f32::max(header_size.x, new_pins_size.x),
                header_size.y
                    + header_frame.total_margin().bottom
                    + ui.spacing().item_spacing.y
                    + new_pins_size.y,
            ));
        });

        if !self.nodes.contains(node.0) {
            ui.ctx().request_repaint();
            node_state.clear(ui.ctx());
            // If removed
            return None;
        }

        let final_rect = snarl_state.screen_rect_to_graph(r.response.rect, viewport);
        viewer.final_node_rect(
            node,
            r.response.rect,
            final_rect,
            ui,
            snarl_state.scale(),
            self,
        );

        node_state.store(ui.ctx());
        ui.ctx().request_repaint();
        Some(DrawNodeResponse {
            node_moved,
            node_to_top,
            drag_released,
            pin_hovered,
            rect: final_rect,
            response: node_response,
        })
    }
}

fn mix_colors(a: Color32, b: Color32) -> Color32 {
    Color32::from_rgba_premultiplied(
        ((a.r() as u32 + b.r() as u32) / 2) as u8,
        ((a.g() as u32 + b.g() as u32) / 2) as u8,
        ((a.b() as u32 + b.b() as u32) / 2) as u8,
        ((a.a() as u32 + b.a() as u32) / 2) as u8,
    )
}

// fn mix_colors(mut colors: impl Iterator<Item = Color32>) -> Option<Color32> {
//     let color = colors.next()?;

//     let mut r = color.r() as u32;
//     let mut g = color.g() as u32;
//     let mut b = color.b() as u32;
//     let mut a = color.a() as u32;
//     let mut w = 1;

//     for c in colors {
//         r += c.r() as u32;
//         g += c.g() as u32;
//         b += c.b() as u32;
//         a += c.a() as u32;
//         w += 1;
//     }

//     Some(Color32::from_rgba_premultiplied(
//         (r / w) as u8,
//         (g / w) as u8,
//         (b / w) as u8,
//         (a / w) as u8,
//     ))
// }

// fn mix_sizes(mut sizes: impl Iterator<Item = f32>) -> Option<f32> {
//     let mut size = sizes.next()?;
//     let mut w = 1;

//     for s in sizes {
//         size += s;
//         w += 1;
//     }

//     Some(size / w as f32)
// }

// fn mix_strokes(mut strokes: impl Iterator<Item = Stroke>) -> Option<Stroke> {
//     let stoke = strokes.next()?;

//     let mut width = stoke.width;
//     let mut r = stoke.color.r() as u32;
//     let mut g = stoke.color.g() as u32;
//     let mut b = stoke.color.b() as u32;
//     let mut a = stoke.color.a() as u32;

//     let mut w = 1;

//     for s in strokes {
//         width += s.width;
//         r += s.color.r() as u32;
//         g += s.color.g() as u32;
//         b += s.color.b() as u32;
//         a += s.color.a() as u32;
//         w += 1;
//     }

//     Some(Stroke {
//         width: width / w as f32,
//         color: Color32::from_rgba_premultiplied(
//             (r / w) as u8,
//             (g / w) as u8,
//             (b / w) as u8,
//             (a / w) as u8,
//         ),
//     })
// }<|MERGE_RESOLUTION|>--- conflicted
+++ resolved
@@ -548,20 +548,7 @@
 
     /// Render [`Snarl`] using given viewer and style into the [`Ui`].
 
-<<<<<<< HEAD
-    pub fn show<V, E: events::GraphEventsExtend>(
-        &mut self,
-        viewer: &mut V,
-        style: &mut SnarlStyle<E>,
-=======
-    pub fn show<V>(
-        &mut self,
-        viewer: &mut V,
-        style: &SnarlStyle,
->>>>>>> 15b45b9f
-        id_source: impl Hash,
-        ui: &mut Ui,
-    ) -> SnarlResponse
+    pub fn show<V>(&mut self, viewer: &mut V, style: &SnarlStyle, id_source: impl Hash, ui: &mut Ui)
     where
         V: SnarlViewer<T>,
     {
@@ -581,12 +568,7 @@
             secondary_pressed: i.pointer.secondary_pressed(),
         });
 
-<<<<<<< HEAD
-        let input_state = ui.ctx().input(|is| is.clone());
-
-=======
->>>>>>> 15b45b9f
-        let bg_response = bg_frame.show(ui, |ui| {
+        bg_frame.show(ui, |ui| {
             let mut node_moved = None;
             let mut node_to_top = None;
 
